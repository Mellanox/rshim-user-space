#!/bin/bash
# Copyright (c) 2020, NVIDIA Corporation
# All rights reserved.
#
# Redistribution and use in source and binary forms, with or without
# modification, are permitted provided that the following conditions are met:
#
# 1. Redistributions of source code must retain the above copyright notice, this
#    list of conditions and the following disclaimer.
# 2. Redistributions in binary form must reproduce the above copyright notice,
#    this list of conditions and the following disclaimer in the documentation
#    and/or other materials provided with the distribution.
#
# THIS SOFTWARE IS PROVIDED BY THE COPYRIGHT HOLDERS AND CONTRIBUTORS "AS IS" AND
# ANY EXPRESS OR IMPLIED WARRANTIES, INCLUDING, BUT NOT LIMITED TO, THE IMPLIED
# WARRANTIES OF MERCHANTABILITY AND FITNESS FOR A PARTICULAR PURPOSE ARE
# DISCLAIMED. IN NO EVENT SHALL THE COPYRIGHT OWNER OR CONTRIBUTORS BE LIABLE FOR
# ANY DIRECT, INDIRECT, INCIDENTAL, SPECIAL, EXEMPLARY, OR CONSEQUENTIAL DAMAGES
# (INCLUDING, BUT NOT LIMITED TO, PROCUREMENT OF SUBSTITUTE GOODS OR SERVICES;
# LOSS OF USE, DATA, OR PROFITS; OR BUSINESS INTERRUPTION) HOWEVER CAUSED AND
# ON ANY THEORY OF LIABILITY, WHETHER IN CONTRACT, STRICT LIABILITY, OR TORT
# (INCLUDING NEGLIGENCE OR OTHERWISE) ARISING IN ANY WAY OUT OF THE USE OF THIS
# SOFTWARE, EVEN IF ADVISED OF THE POSSIBILITY OF SUCH DAMAGE.
#
# The views and conclusions contained in the software and documentation are those
# of the authors and should not be interpreted as representing official policies,
# either expressed or implied, of the FreeBSD Project.

TMP_DIR=$(mktemp -d)

DEBUG=${DEBUG:-0}                             # Debug mode
BF_REG=bf-reg
RSHIM_PIPE="/tmp/rshim_pipe"
LOG_FILE="/tmp/bfb-install.log"

run_cmd_local_ready=0     # whether run_cmd* local functions are ready to use
run_cmd_remote_ready=0    # whether run_cmd* remote functions are ready to use

# Register definition (BF3 by default).
RSH_BOOT_FIFO_COUNT=0x13001000
RSH_BOOT_FIFO_DATA=0x13002000
RSH_SCRATCHPAD2=0x13000c48
RSH_SWINT=0x13000318
RSH_BREADCRUMB1=0x13000518

usage ()
{
  echo "Usage: $0 [options]"
  echo "Options:"
  echo "  -a, --apply-lfwp <0|1>         Apply the upgrade. Default is 0: not to apply."
  echo "  -b, --bfb <bfb_file>           BFB image file to use."
  echo "  -c, --config <config_file>     Optional configuration file."
  echo "  -d, --deferred                 Deferred activation (local rshim only: formerly runtime)."
  echo "  -f, --rootfs <rootfs_file>     Optional rootfs file."
  echo "  -h, --help                     Show help message."
  echo "  -k, --keep-log                 Do not clear the log after reading during bfb install."
  echo "  -m, --remote-mode <mode>       Remote mode to use (scp, nc, ncpipe)."
  echo "  -p, --pldm <pldm_file>         PLDM image for deferred upgrade."
  echo "  -r, --rshim <device>           Rshim device, format [<ip>:<port>:]rshim<N>."
  echo "  -R, --reverse-nc               Reverse netcat mode."
  echo "  -u, --runtime                  Runtime upgrade (local rshim only: same as deferred)."
  echo "  -v, --verbose                  Enable verbose output."
}

# Function to print messages in verbose mode
# Usage: echo_v "Your message"
echo_v() {
  if [ "$verbose" -eq 1 ]; then
    echo "$@"
  fi
}

# Function to print messages for debugging
# Usage: echo_dbg "Your message"
echo_dbg() {
  if [ -n "$DEBUG" ] && [ "$DEBUG" -eq 1 ]; then
    echo "$@"
  fi
}

# Run a command locally or remotely via SSH
#
# $1: mode (local or remote)
# $2: command
#
# Global variables used:
#   $ip, $sudo_prefix, $run_cmd_local_ready, $run_cmd_remote_ready
#
# Example:
#   run_cmd local "ls -l"
#   run_cmd remote "ls -l"
run_cmd()
{
  if [ $# -lt 2 ]; then
    echo "Error: run_cmd() needs at least 2 arguments."
    exit 1
  fi

  local mode=$1
  local command=$2

  echo_dbg "Running command in $mode mode: $command"

  if [ "$mode" == "local" ]; then
    if [ $run_cmd_local_ready -eq 0 ]; then
      echo "Error: 'run_cmd local' are not ready to use"
      exit 1
    fi
    $sudo_prefix sh -c "$command"
  elif [ "$mode" == "remote" ]; then
    if [ $run_cmd_remote_ready -eq 0 ]; then
      echo "Error: 'run_cmd remote' are not ready to use"
      exit 1
    fi
    # Execute the command networkly via SSH
    ssh root@$ip "$command"
  else
    echo "Error: invalid mode: $mode"
    return 1
  fi
}

# Run a command locally or remotely via SSH and exit on error with a custom
# message
#
# $1: mode (local or remote)
# $2: command
# $3: custom error message (optional)
#
# Global variables used: $ip
run_cmd_exit()
{
  if [ $# -lt 2 ]; then
    echo "Error: run_cmd_exit() requires at least 2 arguments."
    exit 1
  fi

  local mode=$1
  local command=$2
  local error_msg="${3:-"Error: Command failed"}: [$command]"

  run_cmd "$mode" "$command"
  local RETVAL=$?

  if [ $RETVAL -ne 0 ]; then
    echo "$error_msg"
    exit $RETVAL
  fi
}

# Return the local IP address
#
# Global variables used: $ip
get_local_ip()
{
  if [ -z "$ip" ]; then
    echo "The global variable \$ip is not defined."
    return 1
  fi

  # Capture both stdout and stderr of the ip route get command
  readarray -t output <<< "$(ip route get $ip 2>&1)"

  # Check for known error messages in the command output
  if echo "${output[@]}" | grep -qi "error"; then
    echo "Error: Invalid IP address or routing error."
    return 1
  fi

  # Parse the output for the local IP address, which is right after "src"
  local_ip=$(echo "${output[@]}" | awk '/src/ {for(i=1;i<=NF;i++) if($i=="src") {print $(i+1); exit}}')

  # Check if a local IP was found
  if [ -z "$local_ip" ]; then
    echo "Failed to determine the local IP address."
    return 1
  fi

  echo $local_ip
}

clear_boot_fifo()
{
  local cnt

  while true; do
    # Read BOOT_FIFO_DATA if BOOT_FIFO_COUNT != 0
    cnt=`${BF_REG} $(basename ${rshim_node}) ${RSH_BOOT_FIFO_COUNT}.64 | awk '{print $3}'`
    cnt=$((cnt))
    [ $cnt -eq 0 ] && break
    ${BF_REG} $(basename ${rshim_node}) ${RSH_BOOT_FIFO_DATA}.64 >/dev/null
  done
}

clear_sp2_267()
{
  sp2=`${BF_REG} $(basename ${rshim_node}) ${RSH_SCRATCHPAD2}.64 | awk '{print $3}'`

  # reset SP2.BIT2|6|7  4 + 64 + 128 = 196
  sp2=$((sp2 & ~196))
  ${BF_REG} $(basename ${rshim_node}) ${RSH_SCRATCHPAD2}.64 $sp2 >/dev/null

  # set SWINT2 for DPU mode
  ${BF_REG} $(basename ${rshim_node}) ${RSH_SWINT}.64 0x4 >/dev/null
  sleep 1
}

# Push the boot stream to rshim via local rshim
push_boot_stream_via_local_rshim()
{
  local sp2

  # Push the boot stream to local rshim
  echo "Pushing bfb${cfg:+ + cfg}${rootfs:+ + rootfs}"

  if [ $deferred -eq 1 ]; then
    # Skip reset when pushing bfb
    echo "BOOT_RESET_SKIP 1" > ${rshim_node}/misc

    # Clear the current boot fifo
    clear_boot_fifo

    # Set SP2.BIT2=1
    sp2=`${BF_REG} $(basename ${rshim_node}) ${RSH_SCRATCHPAD2}.64 | awk '{print $3}'`
    sp2=$((sp2 | 4))
    ${BF_REG} $(basename ${rshim_node}) ${RSH_SCRATCHPAD2}.64 $sp2 >/dev/null

    # Set SWINT2.BIT2 for DPU mode
    if [ ${nic_mode} -eq 0 ]; then
      ${BF_REG} $(basename ${rshim_node}) ${RSH_SWINT}.64 0x4 >/dev/null
    fi
  fi

  if ! $sudo_prefix sh -c "cat ${bfb} ${cfg:+$cfg} ${rootfs:+${rootfs}} ${pv:+| ${pv} | cat -} > ${rshim_node}/boot"; then
    echo "Error: Failed to push boot stream via local rshim"
    return
  fi
  if [ $deferred -eq 1 ]; then
    echo "BOOT_RESET_SKIP 0" > ${rshim_node}/misc
  fi
}

# Push the boot stream to rshim via remote rshim with scp
#
# Global variables used
#   $bfb, $cfg, $rootfs, $pv, $ip, $rshim
push_boot_stream_via_remote_rshim_scp()
{
  # Push the boot stream to remote rshim via ssh copy
  echo "Pushing bfb${cfg:+ + cfg}${rootfs:+ + rootfs} to ${ip} via scp"
  if ! sh -c "cat ${bfb} ${cfg:+$cfg} ${rootfs:+${rootfs}} ${pv:+| ${pv} | cat -} | ssh root@$ip \"cat > ${rshim_node}/boot\""; then
    echo "Error: Failed to push boot stream via remote rshim with scp"
    return
  fi
}

# Push the boot stream to rshim via remote rshim with netcat
#
# Global variables used:
#   $bfb, $cfg, $rootfs, $pv, $ip, $port, $rshim_node, $reverse_nc
push_boot_stream_via_remote_rshim_nc()
{
  timeout=20   # in seconds

  data="${bfb} ${cfg:+$cfg} ${rootfs:+${rootfs}}"
  # Push the boot stream to remote rshim via netcat
  echo "Pushing $data to ${ip} via netcat $( [ "$reverse_nc" -eq 0 ] || echo '(in reverse mode)' )"

  if [ "$reverse_nc" -eq 1 ]; then
    # Remote as the netcat server and local as the client

    echo "Starting a netcat server on the remote host..."
    # We use nohup to keep the server running after the SSH session is closed.
    # We use dd instead of writing directly to the file to avoid the error of
    # "write: Interrupted system call"; The bs size doesn't matter.
    start_nc_server_cmd="nohup nc -l -p $port | dd bs=1M of=${rshim_node}/boot 2>/dev/null &"
    run_cmd_exit remote "$start_nc_server_cmd"
    sleep 3  # delay to make sure the server is ready
    wait_for_remote_process nc $timeout \
      "Error: Failed to start the remote netcat server"

    echo "Sending bitstream to a remote host with RSHIM..."
    nc_client_cmd="cat $data ${pv:+| ${pv} | cat -} | nc $ip $port"
    run_cmd_exit local "$nc_client_cmd"
  else
    # Local as the netcat server and remote as the client

    echo "Starting a netcat server on the local host..."
    start_nc_server_cmd="cat $data ${pv:+| ${pv} | cat -} | nc --send-only -l -p $port &"
    run_cmd_exit local "$start_nc_server_cmd"
    sleep 3  # delay to make sure the server is ready

    echo "Sending bitstream from remote to local host with RSHIM..."
    local_ip=$(get_local_ip)
    # must put remote nc in the background to avoid blocking the script
    nc_client_cmd="nohup nc $local_ip $port 2>/dev/null | dd bs=1M of=${rshim_node}/boot &>/dev/null"
    run_cmd_exit remote "$nc_client_cmd" &
    wait_for_remote_process nc $timeout \
      "Error: Failed to start the remote netcat server"
  fi
}

# Run a script remotely via SSH to forward data from a network receiver (netcat
# server or client) to the rshim device node. This separate script is needed
# for improved performance
run_pipe_to_rshim_script()
{
    # Execute script remotely via SSH
    # shellcheck disable=SC2087
    ssh root@$ip 'sh -s' << EOF
RSHIM_PIPE=${RSHIM_PIPE:-"/tmp/rshim_pipe"}
RSHIM_BOOT_NODE=${rshim_node:-"/dev/rshim0"}/boot
BLOCK_SIZE=2048000  # smaller block size performs worse

if [ -e "\$RSHIM_PIPE" ]; then
  rm \$RSHIM_PIPE
fi

mkfifo \$RSHIM_PIPE

if ! dd if=\$RSHIM_PIPE of=\$RSHIM_BOOT_NODE bs=\$BLOCK_SIZE; then
    echo "Error occurred in dd command"
    exit 1
fi
EOF
}

# Use SSH execution to check whether a process is running on the remote host
#
# $1: process name
# $2: timeout in seconds
# $3: custom error message (optional)
wait_for_remote_process()
{
  default_timeout=10
  local process=$1
  local timeout=${2:-$default_timeout}
  local error_msg="${3:-Error: Time out waiting for launching process $process}"

  local cmd="while true; do pgrep -x $process >/dev/null && break; sleep 1; done"
  local timeout_cmd="timeout $timeout sh -c \"$cmd\""

  run_cmd_exit remote "$timeout_cmd" "$error_msg"
}

# You can call execute_remote_script multiple times as needed in your script

# Push the boot stream to rshim via remote rshim with netcat and a persistent
# pipe
#
# Global variables used:
#   $bfb, $cfg, $rootfs, $pv, $ip, $port, $rshim_node,
#   $pid_wait_timeout, $RSHIM_PIPE, $PIPE_READER_LOG
push_boot_stream_via_remote_rshim_ncpipe()
{
  timeout=20   # in seconds
  data="${bfb} ${cfg:+$cfg} ${rootfs:+${rootfs}}"

  echo "Starting the remote pipe-to-rshim process..."
  run_pipe_to_rshim_script &
  wait_for_remote_process dd $timeout \
    "Error: Failed to start the remote pipe-to-rshim process"

  if [ "$reverse_nc" -eq 1 ]; then
    echo "Starting the remote netcat server"
    nc_server_cmd="nohup nc -l -p $port | dd bs=1M of=$RSHIM_PIPE 2>/dev/null &"
    run_cmd_exit remote "$nc_server_cmd"
    # It could be very slow to start the netcat server on the remtoe.
    wait_for_remote_process nc $timeout \
      "Error: Failed to start the remote netcat server"

    # Push the boot stream to remote rshim via netcat + persistent pipe
    echo "Pushing $data with nc + pipe to Remote"
    nc_client_cmd="cat $data ${pv:+| ${pv} | cat -} | nc $ip $port"
    run_cmd_exit local "$nc_client_cmd"
  else # reverse_nc
    # In reverse mode, the local host is the netcat server and the remote host
    # is the client.
    echo "Starting the local netcat server"
    nc_server_cmd="cat $data ${pv:+| ${pv} | cat -} | nc --send-only -l -p $port &"
    echo_dbg "Running command in local mode: $cmd"
    run_cmd_exit local "$nc_server_cmd"

    local_ip=$(get_local_ip)
    echo "Starting remote netcat client to get data"
    nc_client_cmd="nohup nc $local_ip $port > $RSHIM_PIPE 2>/dev/null"
    run_cmd_exit remote "$nc_client_cmd" &
    wait_for_remote_process nc $timeout \
      "Error: Failed to start the remote netcat server"
  fi
}

# Push the BFB stream to rshim
#
# Global variables used:
#  $mode, $remote_mode
push_boot_stream()
{
  if [ "$mode" == "local" ]; then
    push_boot_stream_via_local_rshim
  else
    if [ "$remote_mode" == "scp" ]; then
      push_boot_stream_via_remote_rshim_scp
    elif [ "$remote_mode" == "nc" ]; then
      push_boot_stream_via_remote_rshim_nc
    elif [ "$remote_mode" == "ncpipe" ]; then
      push_boot_stream_via_remote_rshim_ncpipe
    fi
  fi
}

# pcie_bd is needed by check_nic_mode and other places. Shall be called eary
check_pcie_bdf()
{
  local str

  [ "$mode" != "local" ] && return

  # Only needs to check for BF3.
  str=`cat ${rshim_node}/misc | grep DEV_INFO | grep BlueField-3`
  [ -z "$str" ] && return

  # Get PCIE BDF
  str=`cat ${rshim_node}/misc | grep DEV_NAME | awk '{print $2}'`
  str=${str:5}
  str=${str/.*/}
  pcie_bd="$str"
}

# Checks BF3 NIC_MODE
check_nic_mode()
{
  local str

  [ "$mode" != "local" ] && return

  # Only needs to check for BF3.
  str=`cat ${rshim_node}/misc | grep DEV_INFO | grep BlueField-3`
  [ -z "$str" ] && return

  num_ports=$(lspci -nn -s $pcie_bd | grep -v '\[0801\]' | wc -l || { echo "Failed to query PCIe ports for $pcie_bd"; echo 0; })
  if [ "$num_ports" -eq 2 ]; then
    [ $verbose -eq 1 ] && echo "Detected dual-port device: ${pcie_bd}.0 and ${pcie_bd}.1"
  fi

  # Check NIC mode
  str=`mlxconfig -d ${pcie_bd}.0 -e q INTERNAL_CPU_OFFLOAD_ENGINE 2>/dev/null | grep INTERNAL_CPU_OFFLOAD_ENGINE | awk '{print $(NF-1)}'`
  if [ ."$str" = ."DISABLED(1)" ] || grep -q "NIC mode" ${rshim_node}/misc; then
    echo "${rshim_node} (${pcie_bd}) is in NIC mode"
    nic_mode=1
  else
    nic_mode=0
  fi
}

# Wait for RSHIM to finish updating by monitoring keywords in the RSHIM log
#
# Global variables used:
#   $mode, $rshim_node, $remote_mode
wait_for_update_to_finish()
{
  # 'filter0' indicates bfb installation completion, thus CLEAR_ON_READ
  # can be disabled for next boot. 'filter' is related to specific mode
  # which might include extra configuration or booting, and is used as
  # the exit condition of the bfb-install script.
  local filter0 filter

  filter0="Rebooting\.\.\.|finished|DPU is ready|Linux up|CRITICAL ERROR"

  if [ $deferred -eq 0 ]; then
    filter0="$filter0|In Enhanced NIC mode"
    if [ $nic_mode -eq 1 ]; then
      filter="In Enhanced NIC mode"
    else
      filter="$filter0"
    fi
  else
    filter0="Runtime upgrade finished"
    filter="$filter0"
  fi

  echo "Collecting BlueField booting status. Press Ctrl+C to stop…"

  # Enable CLEAR_ON_READ, so rshim log will be cleared after read.
  if [ $clear_on_read -eq 1 ]; then
    run_cmd_exit $mode "echo 'CLEAR_ON_READ 1' > ${rshim_node}/misc"
  fi

  # Set display level to 2 to show more information
  run_cmd_exit $mode "echo 'DISPLAY_LEVEL 2' > ${rshim_node}/misc"

  # Create log file with date
  echo "# $(date)" > ${LOG_FILE}

  last=""
  finished=0
  while [ $finished -eq 0 ]; do
    last_len=${#last}
    cmd_get_log="cat ${rshim_node}/misc | sed -n '/^ INFO/,\$p'"
    cur=$(run_cmd_exit $mode "$cmd_get_log")
    cur_len=${#cur}

    sleep 1

    if echo ${cur} | grep -Ei "$filter" >/dev/null; then
      finished=1
    fi

    if echo ${cur} | grep -Ei "$filter0" >/dev/null; then
      # Disable CLEAR_ON_READ.
      run_cmd_exit $mode "echo 'CLEAR_ON_READ 0' > ${rshim_node}/misc"
    fi

    # Overwrite if current length smaller than previous length.
    if [ ${last_len} -eq 0 -o ${last_len} -gt ${cur_len} ]; then
        echo "${cur}" | sed '/^[[:space:]]*$/d' | tee -a ${LOG_FILE}
      last="${cur}"
      continue
    fi

    # Overwrite if first portion does not match.
    sub_cur=$(echo "${cur}" | dd bs=1 count=${last_len} 2>/dev/null)
    if [ "${sub_cur}" != "${last}" ]; then
      echo "${cur}" | sed '/^[[:space:]]*$/d' | tee -a ${LOG_FILE}
      last="${cur}"
      continue
    fi

    # Nothing if no update.
    if [ ${last_len} -eq ${cur_len} ]; then
      [ $finished -eq 0 ] && continue;
    fi

    # Print the diff.
    echo "${cur}" | dd bs=1 skip=${last_len} 2>/dev/null | \
      sed '/^[[:space:]]*$/d' | tee -a ${LOG_FILE}

    last="${cur}"
  done

  # Disable CLEAR_ON_READ.
  run_cmd_exit $mode "echo 'CLEAR_ON_READ 0' > ${rshim_node}/misc"
}

apply_chip_settings()
{
  local chip

  chip=$(run_cmd_exit $mode "cat ${rshim_node}/misc | grep DEV_INFO")
  chip=$(echo "${chip}" | awk '{print $2}')
  chip=${chip:0:11}

  if [ ."${chip}" == ."BlueField-1" -o ."${chip}" == ."BlueField-2" ]; then
    RSH_BOOT_FIFO_COUNT=0x00010488
    RSH_BOOT_FIFO_DATA=0x00010408
    RSH_SCRATCHPAD2=0x00010c28
    RSH_SWINT=0x00010318
    RSH_BREADCRUMB1=0x00010518
  fi
}

# Clean up function whenever the script exits
# shellcheck disable=SC2317
cleanup() {

  # Remove the temp directory.
  rm -rf $TMP_DIR

  # prevent cleanup from being called multiple times
  if [ "$cleanup_started" -eq 1 ]; then
    exit 1
  fi
  cleanup_started=1

  if [ "$?" -ne 0 ]; then
    echo "BlueField Update Failed"
  fi


  # Kill all netcat related processes on both ends
  if [ $run_cmd_local_ready -eq 1 ]; then
    run_cmd local "pgrep -x nc >/dev/null && pgrep -x nc | xargs kill -9"
  fi
  if [ $run_cmd_remote_ready -eq 1 ]; then
    run_cmd remote "pgrep -x nc >/dev/null && pgrep -x nc | xargs kill -9"
    if [ $remote_mode == "nc" ] || [ $remote_mode == "ncpipe" ]; then
      run_cmd remote \
        "pgrep pipe_to_rshim >/dev/null && pgrep pipe_to_rshim | xargs kill -9"
      run_cmd remote "rm -f $RSHIM_PIPE"
    fi
  fi

  if [ $deferred -eq 1 ]; then
    # Reset to default state.
    echo "BOOT_RESET_SKIP 0" > ${rshim_node}/misc
    sleep 5
    clear_sp2_267
  fi

  # Disable CLEAR_ON_READ.
  if [ $rshim_device_exists -eq 1 ]; then
    if [ $mode == "local" ] && [ $run_cmd_local_ready -eq 1 ]; then
      run_cmd_exit local "echo 'CLEAR_ON_READ 0' > ${rshim_node}/misc"
    fi
    if [ $mode == "remote" ] && [ $run_cmd_remote_ready -eq 1 ]; then
      run_cmd_exit remote "echo 'CLEAR_ON_READ 0' > ${rshim_node}/misc"
    fi
  fi

  # Restore the original binding states for PF0 and PF1
  if [ $nic_mode -eq 1 -a -n "${pcie_bd}" -a ${deferred} -eq 0 ]; then
    for i in 0 1; do
      if eval "[ \${pf${i}_bound} -eq 0 ]"; then
        [ $verbose -eq 1 ] && echo "Re-binding: skipping originally unbound pf${i} (${pcie_bd}.${i})"
        continue
      fi
      if [ ! -e /sys/bus/pci/drivers/mlx5_core/${pcie_bd}.${i} ]; then
        echo "Binding pf${i} (${pcie_bd}.${i})"
        run_cmd_exit local "echo ${pcie_bd}.${i} > /sys/bus/pci/drivers/mlx5_core/bind"
      fi
    done
  fi
}

# Main

default_remote_mode=scp
default_nc_port=9527    # default nc server port for nc* methods

bfb=
pldm=
cfg=
rootfs=
mode=local        # Values can be local or remote
remote_mode=      # Values can be scp, nc, or ncpipe
rshim=            # rshim device string, format [<ip>:<port>:]rshim<N>
deferred=0        # Values can be 0 or 1.
verbose=0         # Values can be 0 or 1.
reverse_nc=0      # Values can be 0 or 1.
clear_on_read=1   # Values can be 0 or 1.
num_bfb=0
num_rshim=0
max_bfb=1
max_rshim=1
apply_lfwp=0      # Values can be 0 or 1.

rshim_node=       # rshim device identifier, e.g. rshim0
ip=               # IP address for remote host
port=

cleanup_started=0
trap cleanup EXIT INT TERM

nic_mode=0     # Flag to indicate whether DPU in NIC mod or not
pcie_bd=""        # PCIE Bus-Device
pf0_bound=0       # PF0 is bound prior to the script run
pf1_bound=0       # PF1 is bound prior to the script run
rshim_device_exists=0

options=`getopt -n bfb-install -o a:b:c:f:dhkm:p:r:Ruv \
        -l apply-lfwp:,bfb:,config:,rootfs:,deferred,help,keep-log,remote-mode:,reverse-nc,rshim:,pldm:,runtime,verbose \
        -- "$@"`
if [ $? != 0 ]; then echo "Command line error" >&2; exit 1; fi
eval set -- $options
while [ "$1" != -- ]; do
  case $1 in
    --apply-lfwp|-a) shift; apply_lfwp=$1 ;;
    --bfb|-b) shift; bfb=$(readlink -f $1) num_bfb=$((num_bfb + 1));;
    --config|-c) shift; cfg=$1 ;;
    --deferred|-d) deferred=1 ;;
    --rootfs|-f) shift; rootfs=$1 ;;
    --help|-h) usage; exit 0 ;;
    --keep-log|-k) clear_on_read=0 ;;
    --pldm|-p) shift; pldm=$(readlink -f $1) ;;
    --remote-mode|-m) shift; remote_mode=$1 ;;
    --rshim|-r) shift; rshim=$1 num_rshim=$((num_rshim + 1));;
    --reverse-nc|-R) reverse_nc=1 ;;
    --runtime|-u) deferred=1 ;;
    --verbose|-v) verbose=1 ;;
    --) shift; break;;
    *) echo "Error: Invalid argument: $1" >&2; usage >&2; exit 1 ;;
  esac
  shift
done

# Parameter checks

if [ -z "${bfb}" -a -z "${pldm}" -a ${apply_lfwp} -eq 0 ]; then
  echo "Error: Need to provide either bfb or pldm file."
  usage >&2
  exit 1
fi

if [ -n "${bfb}" -a -n "${pldm}" ]; then
  echo "Error: Can't provide both bfb and pldm file."
  usage >&2
  exit 1
fi

# Check if bfb file exists.
if [ -n "${bfb}" -a ! -e "${bfb}" ]; then
  echo "Error: ${bfb} not found."
  exit 1
fi

# Check if bfb and rshim are set and non-empty
if [ -z "${rshim}" ]; then
  echo "Error: Need to provide rshim device name."
  usage >&2
  exit 1
fi

# Check if bfb and rshim options are valid or not
if [ ${num_bfb} -gt ${max_bfb} ]; then
  echo "Error: More than one bfb image provided"
  usage >&2
  exit 1
fi

if [ ${num_rshim} -gt ${max_rshim} ]; then
  echo "Error: More than one rshim device provided"
  usage >&2
  exit 1
fi

# Parse rshim for IP, optional port, and device identifier
if echo "$rshim" | grep -q ':'; then
  mode=remote
  remote_mode=${remote_mode:-$default_remote_mode}
  ip=$(echo "$rshim" | cut -d':' -f1 | tr -d '\n')

  # Attempt to extract a potential port number
  potential_port=$(echo "$rshim" | cut -s -d':' -f2)
  # Attempt to extract a potential rshim device identifier
  potential_rshim_node=$(echo "$rshim" | cut -s -d':' -f3)

  if [ -n "$potential_rshim_node" ]; then
    # If there's a third field, it's clearly the rshim device, and the second
    # field is the port
    port=$potential_port
    rshim_node=$potential_rshim_node
  else
    # If there's no third field, the second field could be either the port or
    # the rshim device
    if echo "$potential_port" | grep -qE '^[[:digit:]]+$'; then
      # If the second field is numeric, it's the port, and the rshim device is
      # missing
      port=$potential_port
      # This scenario implies a malformed rshim argument as the rshim device
      # identifier is missing
      echo "Error: Missing rshim device identifier." >&2
      usage >&2
      exit 1
    else
      # The second field is not numeric, so it's the rshim device
      rshim_node=$potential_port
    fi
  fi
else
  # Local mode, rshim_node is directly the value of rshim
  rshim_node=$rshim

  # Adjust log file to be per rshim
  LOG_FILE=${LOG_FILE%.*}-$(basename $rshim_node).log
fi

# We don't allow remote modes for local rshim
if [ $mode == "local" ] && [ -n "$remote_mode" ]; then
  echo "Error: Remote mode is not supported for local rshim."
  exit 1
fi

if [ $mode == "remote" ] ; then
  if [ $deferred -eq 1 ]; then
    echo "Error: deferred upgrade is only supported for local rshim."
    exit 1
  fi

  # convert potential host name to IP address
  ip=$(getent ahosts $ip | awk '{print $1}' | head -n 1)

  # We don't allow localhost for remote modes
  if [ $ip == "127.0.0.1" ]; then
    echo "Error: localhost is not supported for remote mode."
    exit 1
  fi

  # Check allowed remote modes
  if [ $remote_mode == "scp" ]; then
    # We don't support port selection for scp mode
    if [ -n "$port" ]; then
      echo "Error: Port selection is not supported for scp mode."
      usage >&2
      exit 1
    fi
  elif [ $remote_mode == "nc" ] || [ $remote_mode == "ncpipe" ]; then
    port=${port:-$default_nc_port}
    if ! echo "$port" | grep -qE '^[0-9]+$'; then
      echo "Error: Invalid port number: $port" >&2
      usage >&2
      exit 1
    fi
  else
    echo "Error: Invalid remote mode: $remote_mode"
    usage >&2
    exit 1
  fi
fi

# Check if rshim_node starts with "/" and add "/dev/" if not
if [ ."$(echo "${rshim_node}" | cut -c1-1)" != ."/" ]; then
  rshim_node="/dev/${rshim_node}"
fi

if [ $verbose -eq 1 ]; then
  echo "Updating BlueField with $mode RSHIM"
  echo "  BFB file: $bfb"
  [ -n "$cfg" ] && echo "  Config File:: $cfg"
  [ -n "$rootfs" ] && echo "  Rootfs File: $rootfs"
  if [ "$mode" = "remote" ]; then
    echo "  Remote Update Mode: $remote_mode"
    echo "  Remote Host IP: $ip"
    if [ "$remote_mode" = "nc" ] || [ "$remote_mode" = "ncpipe" ]; then
      [ -n "$port" ] && echo "  Remote port: $port"
      [ "$reverse_nc" -eq 1 ] && echo "  Using reverse netcat mode"
    fi
  fi
  echo "  RSHIM Device Node: $rshim_node"
fi

# Root access check.
check_root_cmd="[ \$(id -u) -eq 0 ]"
echo "Checking if local host has root access..."
if ! eval "$check_root_cmd"; then
  echo "  Warning: No host root access. Trying sudo"
  sudo_prefix="sudo"
fi

# rshim is ready to use 'run_cmd_exit local xxx'.
run_cmd_local_ready=1

# Setup checks

check_pcie_bdf

# Check PLDM and convert it into BFB.
if [ -n "${pldm}" ]; then
  if [ $mode == "remote" ] ; then
    echo "Error: pldm is only for local rshim."
    exit 1
  fi

  if [ ! -e "${pldm}" ]; then
    echo "Error: ${pldm} not found."
    exit 1
  fi

  if [ ! -d "${TMP_DIR}" ]; then
    echo "Error: TMP_DIR not found."
    exit 1
  fi

  # PLDM automatically indicate deferred upgrade.
  deferred=1

  pldm_nicfw=""
  pldm_bfb=""
  mkdir ${TMP_DIR}/pldm
  fwpkg_unpack.py --unpack --outdir ${TMP_DIR}/pldm ${pldm}
  for i in ${TMP_DIR}/pldm/*.bin; do
    if [ ! -e "${i}" ]; then
      echo "Error: unable to unpack ${pldm}."
      exit 1
    fi

    sig=$(head -c 4 < ${i})

    if [ ."${sig:0:2}" = ."Bf" ]; then
      pldm_bfb="${i}"
    elif [ ."${sig}" = ."MTFW" ]; then
      pldm_nicfw="${i}"
    else
      printf "\\x4d\\x54\\x46\\x57\\xab\\xcd\\xef\\x00\\xfa\\xde\\x12\\x34\\x56\\x78\\xde\\xad" \
        > ${TMP_DIR}/pldm/nicfw_header
      dd if="${i}" of=${TMP_DIR}/pldm/nicfw_body bs=16 skip=1
      cat ${TMP_DIR}/pldm/nicfw_header ${TMP_DIR}/pldm/nicfw_body > ${TMP_DIR}/pldm/nicfw.bin
      pldm_nicfw=${TMP_DIR}/pldm/nicfw.bin
    fi
  done

  if [ -z "${pldm_nicfw}" -a -z "${pldm_bfb}" ]; then
    echo "Error: unable to find bfb or nicfw in ${pldm}."
    exit 1
  fi

  if ! mlx-mkbfb ${pldm_nicfw:+--nicfw ${pldm_nicfw}} ${cfg:+--boot-args ${cfg}} ${pldm_bfb} ${TMP_DIR}/pldm/pldm.bfb; then
    echo "Error: unable to create bfb from pldm"
    exit 1
  fi

  pldm=""
  bfb="${TMP_DIR}/pldm/pldm.bfb"
elif [ ${deferred} -eq 1 -a -e "${bfb}" ]; then
  # Convert bundle BFB to flat BFB if needed.
  # This conversion is only supported on PCIe host.
  is_bundle=$(mlx-mkbfb -d "${bfb}" | grep "In-memory filesystem")
  if [ -n "${is_bundle}" -a -n "$pcie_bd" ]; then
    echo "Convert $(basename "${bfb}") to flat format for deferred upgrade"
    if ! which flint &> /dev/null; then
      echo "Error: flint not found."
      exit 1
    fi
    psid=$(flint -d "$pcie_bd".0 q | grep PSID | awk '{print $2}')
    if [ -z "${psid}" ]; then
      echo "Error: failed to get PSID."
      exit 1
    fi
    mkdir ${TMP_DIR}/bfb
    bfb-tool repack --bfb "${bfb}" --psid ${psid} \
      --output-dir ${TMP_DIR}/bfb --output-format flat \
      --output-bfb flat.bfb
    if [ $? -ne 0 ]; then
        echo "Error: Failed to create BFB in flat format"
        exit 1
    fi
    bfb=$(basename "${bfb}")
    bfb=${bfb%.*}
    bfb_path=${TMP_DIR}/bfb/"${bfb}"/${psid}
    bfb="${bfb_path}"/flat.bfb
    if [ ! -e "${bfb}" ]; then
        echo "Error: ${bfb} not found"
        exit 1
    fi

    # Replace config file if provided.
    if [ -n "${cfg}" -a -e "${cfg}" ]; then
      mlx-mkbfb --boot-args ${cfg} ${bfb} "${bfb_path}"/flat-cfg.bfb
      bfb="${bfb_path}"/flat-cfg.bfb
    fi
  else
    mkdir ${TMP_DIR}/bfb
    bfb_path=${TMP_DIR}/bfb
    # Replace config file if provided.
    if [ -n "${cfg}" -a -e "${cfg}" ]; then
      mlx-mkbfb --boot-args ${cfg} ${bfb} "${bfb_path}"/flat-cfg.bfb
      bfb="${bfb_path}"/flat-cfg.bfb
    fi
  fi
fi

# Check again if bfb file exists (if not activate-only).
if [ ! -e "${bfb}" -a ${apply_lfwp} -eq 0 ]; then
  echo "Error: ${bfb} not found."
  exit 1
fi

# Check if rootfs exists if set
if [ -n "${rootfs}" ] && [ ! -e "${rootfs}" ]; then
  echo "Error: ${rootfs} not found."
  exit 1
fi

# Check if cfg exists if set
if [ -n "${cfg}" ] && [ ! -e "${cfg}" ]; then
  echo "Error: ${cfg} not found."
  exit 1
fi

rshim_check_cmd="[ -e ${rshim_node}/boot ]"

if [ $mode == "local" ]; then
  run_cmd_exit local "$check_root_cmd" \
    "Error: current login does not have sudo"

  echo "Checking if rshim driver is running locally..."
  run_cmd_exit local "$rshim_check_cmd" \
    "Error: rshim driver not found at $rshim"
  rshim_device_exists=1
fi

if [ $mode == "remote" ]; then
  echo "Checking if remote host is reachable..."
  ping_cmd="ping -c 1 $ip >/dev/null 2>&1"
  run_cmd_exit local "$ping_cmd"

  echo "Checking if Remote has SSH server running..."
  run_cmd_exit local "nc -z $ip 22" \
    "Error: Remote does not have SSH server running"

  echo "Checking if Remote has password-less root SSH access..."
  if ! ssh -o BatchMode=yes -o ConnectTimeout=5 root@$ip "exit"; then
    echo "Error: Remote does not have password-less (public key authentication) root SSH access"
    exit 1
  fi

  run_cmd_remote_ready=1

  echo "Checking if rshim driver is running remotely..."
  run_cmd_exit remote "$rshim_check_cmd" \
    "Error: remote rshim driver not found"
  rshim_device_exists=1

  echo "Lowering the priority of the remote rshim process..."
  run_cmd_exit remote "renice -n 19 -p \$(pgrep rshim)"  \
    "Error: Failed to lower the priority of the remote rshim process"

  if [ $remote_mode == "nc" ] || [ $remote_mode == "ncpipe" ]; then
    echo "Checking if local netcat is installed..."
    run_cmd_exit local "command -v nc > /dev/null" \
      "Error in $mode mode: Netcat is not installed locally"

    echo "Checking if remote netcat is installed..."
    run_cmd_exit remote "command -v nc > /dev/null" \
      "Error in $mode mode: Netcat is not installed remotely"

    # Try to test-connect the netcat port to see if it's available
    if [ $reverse_nc -eq 1 ]; then
      echo "Checking if remote netcat port $port is available..."
      run_cmd_exit remote "! nc -z $ip $port" \
        "Error: remote netcat port $port is not available"
    else
      echo "Checking if local netcat port $port is available..."
      run_cmd_exit local "! nc -z localhost $port" \
        "Error: local netcat port $port is not available"
    fi
  fi
fi

# Check the pv tool.
pv=$(which pv 2>/dev/null)
if [ -z "${pv}" ]; then
  echo "Warn: 'pv' command not found. Continue without showing BFB progress."
fi

# Check BF chip version and adjust register offsets.
apply_chip_settings

# Check NIC mode and unbind mlx5_core driver in NIC mode.
check_nic_mode

# clear SP2 BITs to handle the case when ACPI events have been triggered before.
clear_sp2_267

if [ ${nic_mode} -eq 1 -a -n "${pcie_bd}" -a ${deferred} -eq 0 ]; then
  # Set BREADCRUMB.BIT32 to indicate NIC mode.
  breadcrumb1=$(${BF_REG} $(basename ${rshim_node}) ${RSH_BREADCRUMB1}.64 | awk '{print $3}')
  breadcrumb1=$((breadcrumb1 | (0x1 << 32)))
  breadcrumb1=$(printf "0x%x\n" $breadcrumb1)
  ${BF_REG} $(basename ${rshim_node}) ${RSH_BREADCRUMB1}.64 ${breadcrumb1} >/dev/null

  for i in 0 1; do
    if [[ ! -e /sys/bus/pci/drivers/mlx5_core/${pcie_bd}.${i} ]]; then
      [ ${verbose} -eq 1 ] && echo "Unbinding: Skipping originally unbound pf${i} (${pcie_bd}.${i})"
      continue
    fi
    eval "pf${i}_bound=1"
    echo "Unbinding pf${i} (${pcie_bd}.${i})"
    run_cmd_exit local "echo ${pcie_bd}.${i} > /sys/bus/pci/drivers/mlx5_core/unbind"
  done
fi

# Reactivate NIC_FW if deferred.
if [ -n "${pcie_bd}" -a ${deferred} -eq 1 ]; then
  if which flint &> /dev/null; then
    # Suppress errors if already applied.
    flint -d ${pcie_bd}.0 ir >&/dev/null
  else
    echo "Flint not found. Skip NIC_FW reactivation."
  fi
fi

# Push BFB and wait for result.
if [ -e "${bfb}" ]; then
  push_boot_stream
  wait_for_update_to_finish
fi

# Got here after wait_for_update_to_finish() returns from polling. The transfer and 
# verify is done.
 
if [ ${deferred} -eq 1 ]; then
  # Note: OS bf-upgrade script will wait and check SP2.BITS right after successful
  #       upgrade/staging.
  sp2=`${BF_REG} $(basename ${rshim_node}) ${RSH_SCRATCHPAD2}.64 | awk '{print $3}'`

  # Note: check SP2.BIT11|12 for success: 10b. Send Activation only it's a success.
  if [ $((sp2 & 6144)) -eq 4096 ]; then
    clear_sp2_267

    # Set SP2.BIT6=1 to issue PLDM ActivateFirmware command that activate new images 
    # after reboot
<<<<<<< HEAD
    echo "Sending ActivateFirmware"
=======
>>>>>>> c50cf693
    sp2=$((sp2 | 64))
    ${BF_REG} $(basename ${rshim_node}) ${RSH_SCRATCHPAD2}.64 $sp2 >/dev/null
    # set SWINT2 for DPU mode
    if [ ${nic_mode} -eq 0 ]; then
      ${BF_REG} $(basename ${rshim_node}) ${RSH_SWINT}.64 0x4 >/dev/null
    fi
  else
    echo "Transfer/Verify failed"
  fi
fi

# LFWP activation(reset) on PCIe host.
if [ ${apply_lfwp} -eq 1 ]; then
  if [ -z "${pcie_bd}" ]; then
    echo "ERROR: Failed to activate LFWP, PCIe device not found."
    exit 1
  fi

  if ! which mlxfwreset &> /dev/null; then
    echo "ERROR: Failed to activate LFWP, mlxfwreset not found."
    exit 1
  fi

  # Best-effort to check and apply L0 reset.
  if (mlxfwreset -d ${pcie_bd}.0 q | grep live-Patch | grep -qw "\-Supported"); then
    echo "Live Patch NIC Firmware reset is supported."
    msg=$(mlxfwreset -d ${pcie_bd}.0 -y -l 0 r 2>&1)
    if [ $? -ne 0 ]; then
      echo "ERROR: Live Patch NIC Firmware reset failed. $msg"
    else
      echo "Live Patch NIC Firmware reset done"
    fi
  else
    echo "Live Patch NIC Firmware reset not supported."
  fi
fi

if [ ${deferred} -eq 1 ]; then
  end=$((SECONDS + 60))

  while [ $SECONDS -lt $end ]; do
    if [ $((sp2 & 6144)) -eq 4096 ]; then
      # 10b
      echo "ActivateFirmware Succeeded"
      break
    elif [ $((sp2 & 6144)) -eq 6144 ]; then
      # 11b
      echo "ActivateFirmware Failed"
      break
    elif [ $((sp2 & 6144)) -eq 0 ]; then
      # idle
      break
    fi
    sleep 1
  done
  echo "Upgrade Finished"
fi
<|MERGE_RESOLUTION|>--- conflicted
+++ resolved
@@ -1089,10 +1089,7 @@
 
     # Set SP2.BIT6=1 to issue PLDM ActivateFirmware command that activate new images 
     # after reboot
-<<<<<<< HEAD
     echo "Sending ActivateFirmware"
-=======
->>>>>>> c50cf693
     sp2=$((sp2 | 64))
     ${BF_REG} $(basename ${rshim_node}) ${RSH_SCRATCHPAD2}.64 $sp2 >/dev/null
     # set SWINT2 for DPU mode
@@ -1134,6 +1131,7 @@
   end=$((SECONDS + 60))
 
   while [ $SECONDS -lt $end ]; do
+    sp2=`${BF_REG} $(basename ${rshim_node}) ${RSH_SCRATCHPAD2}.64 | awk '{print $3}'`
     if [ $((sp2 & 6144)) -eq 4096 ]; then
       # 10b
       echo "ActivateFirmware Succeeded"
