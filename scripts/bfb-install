#!/bin/bash
# Copyright (c) 2020, NVIDIA Corporation
# All rights reserved.
#
# Redistribution and use in source and binary forms, with or without
# modification, are permitted provided that the following conditions are met:
#
# 1. Redistributions of source code must retain the above copyright notice, this
#    list of conditions and the following disclaimer.
# 2. Redistributions in binary form must reproduce the above copyright notice,
#    this list of conditions and the following disclaimer in the documentation
#    and/or other materials provided with the distribution.
#
# THIS SOFTWARE IS PROVIDED BY THE COPYRIGHT HOLDERS AND CONTRIBUTORS "AS IS" AND
# ANY EXPRESS OR IMPLIED WARRANTIES, INCLUDING, BUT NOT LIMITED TO, THE IMPLIED
# WARRANTIES OF MERCHANTABILITY AND FITNESS FOR A PARTICULAR PURPOSE ARE
# DISCLAIMED. IN NO EVENT SHALL THE COPYRIGHT OWNER OR CONTRIBUTORS BE LIABLE FOR
# ANY DIRECT, INDIRECT, INCIDENTAL, SPECIAL, EXEMPLARY, OR CONSEQUENTIAL DAMAGES
# (INCLUDING, BUT NOT LIMITED TO, PROCUREMENT OF SUBSTITUTE GOODS OR SERVICES;
# LOSS OF USE, DATA, OR PROFITS; OR BUSINESS INTERRUPTION) HOWEVER CAUSED AND
# ON ANY THEORY OF LIABILITY, WHETHER IN CONTRACT, STRICT LIABILITY, OR TORT
# (INCLUDING NEGLIGENCE OR OTHERWISE) ARISING IN ANY WAY OUT OF THE USE OF THIS
# SOFTWARE, EVEN IF ADVISED OF THE POSSIBILITY OF SUCH DAMAGE.
#
# The views and conclusions contained in the software and documentation are those
# of the authors and should not be interpreted as representing official policies,
# either expressed or implied, of the FreeBSD Project.

TMP_DIR=$(mktemp -d)

DEBUG=${DEBUG:-0}                             # Debug mode
BF_REG=bf-reg
RSHIM_PIPE="/tmp/rshim_pipe"
LOG_FILE="/tmp/bfb-install.log"

run_cmd_local_ready=0     # whether run_cmd* local functions are ready to use
run_cmd_remote_ready=0    # whether run_cmd* remote functions are ready to use

# Register definition (BF3 by default).
RSH_BOOT_FIFO_COUNT=0x13001000
RSH_BOOT_FIFO_DATA=0x13002000
RSH_SCRATCHPAD2=0x13000c48
RSH_SWINT=0x13000318
RSH_BREADCRUMB1=0x13000518

usage ()
{
  echo "Usage: $0 [options]"
  echo "Options:"
  echo "  -a, --apply-lfwp <0|1>         Apply the upgrade. Default is 0: not to apply."
  echo "  -b, --bfb <bfb_file>           BFB image file to use."
  echo "  -c, --config <config_file>     Optional configuration file."
  echo "  -d, --deferred                 Deferred activation (local rshim only: formerly runtime)."
  echo "  -f, --rootfs <rootfs_file>     Optional rootfs file."
  echo "  -h, --help                     Show help message."
  echo "  -k, --keep-log                 Do not clear the log after reading during bfb install."
  echo "  -m, --remote-mode <mode>       Remote mode to use (scp, nc, ncpipe)."
  echo "  -p, --pldm <pldm_file>         PLDM image for deferred upgrade."
  echo "  -r, --rshim <device>           Rshim device, format [<ip>:<port>:]rshim<N>."
  echo "  -R, --reverse-nc               Reverse netcat mode."
  echo "  -u, --runtime                  Runtime upgrade (local rshim only: same as deferred)."
  echo "  -v, --verbose                  Enable verbose output."
}

# Function to print messages in verbose mode
# Usage: echo_v "Your message"
echo_v() {
  if [ "$verbose" -eq 1 ]; then
    echo "$@"
  fi
}

# Function to print messages for debugging
# Usage: echo_dbg "Your message"
echo_dbg() {
  if [ -n "$DEBUG" ] && [ "$DEBUG" -eq 1 ]; then
    echo "$@"
  fi
}

# Run a command locally or remotely via SSH
#
# $1: mode (local or remote)
# $2: command
#
# Global variables used:
#   $ip, $sudo_prefix, $run_cmd_local_ready, $run_cmd_remote_ready
#
# Example:
#   run_cmd local "ls -l"
#   run_cmd remote "ls -l"
run_cmd()
{
  if [ $# -lt 2 ]; then
    echo "Error: run_cmd() needs at least 2 arguments."
    exit 1
  fi

  local mode=$1
  local command=$2

  echo_dbg "Running command in $mode mode: $command"

  if [ "$mode" == "local" ]; then
    if [ $run_cmd_local_ready -eq 0 ]; then
      echo "Error: 'run_cmd local' are not ready to use"
      exit 1
    fi
    $sudo_prefix sh -c "$command"
  elif [ "$mode" == "remote" ]; then
    if [ $run_cmd_remote_ready -eq 0 ]; then
      echo "Error: 'run_cmd remote' are not ready to use"
      exit 1
    fi
    # Execute the command networkly via SSH
    ssh root@$ip "$command"
  else
    echo "Error: invalid mode: $mode"
    return 1
  fi
}

# Run a command locally or remotely via SSH and exit on error with a custom
# message
#
# $1: mode (local or remote)
# $2: command
# $3: custom error message (optional)
#
# Global variables used: $ip
run_cmd_exit()
{
  if [ $# -lt 2 ]; then
    echo "Error: run_cmd_exit() requires at least 2 arguments."
    exit 1
  fi

  local mode=$1
  local command=$2
  local error_msg="${3:-"Error: Command failed"}: [$command]"

  run_cmd "$mode" "$command"
  local RETVAL=$?

  if [ $RETVAL -ne 0 ]; then
    echo "$error_msg"
    exit $RETVAL
  fi
}

# Return the local IP address
#
# Global variables used: $ip
get_local_ip()
{
  if [ -z "$ip" ]; then
    echo "The global variable \$ip is not defined."
    return 1
  fi

  # Capture both stdout and stderr of the ip route get command
  readarray -t output <<< "$(ip route get $ip 2>&1)"

  # Check for known error messages in the command output
  if echo "${output[@]}" | grep -qi "error"; then
    echo "Error: Invalid IP address or routing error."
    return 1
  fi

  # Parse the output for the local IP address, which is right after "src"
  local_ip=$(echo "${output[@]}" | awk '/src/ {for(i=1;i<=NF;i++) if($i=="src") {print $(i+1); exit}}')

  # Check if a local IP was found
  if [ -z "$local_ip" ]; then
    echo "Failed to determine the local IP address."
    return 1
  fi

  echo $local_ip
}

clear_boot_fifo()
{
  local cnt

  while true; do
    # Read BOOT_FIFO_DATA if BOOT_FIFO_COUNT != 0
    cnt=`${BF_REG} $(basename ${rshim_node}) ${RSH_BOOT_FIFO_COUNT}.64 | awk '{print $3}'`
    cnt=$((cnt))
    [ $cnt -eq 0 ] && break
    ${BF_REG} $(basename ${rshim_node}) ${RSH_BOOT_FIFO_DATA}.64 >/dev/null
  done
}

clear_sp2_267()
{
  sp2=`${BF_REG} $(basename ${rshim_node}) ${RSH_SCRATCHPAD2}.64 | awk '{print $3}'`

  # reset SP2.BIT2|6|7  4 + 64 + 128 = 196
  sp2=$((sp2 & ~196))
  ${BF_REG} $(basename ${rshim_node}) ${RSH_SCRATCHPAD2}.64 $sp2 >/dev/null

  # set SWINT2 for DPU mode
  ${BF_REG} $(basename ${rshim_node}) ${RSH_SWINT}.64 0x4 >/dev/null
  sleep 1
}

# Push the boot stream to rshim via local rshim
push_boot_stream_via_local_rshim()
{
  local sp2

  # Push the boot stream to local rshim
  echo "Pushing bfb${cfg:+ + cfg}${rootfs:+ + rootfs}"

  if [ $deferred -eq 1 ]; then
    # Skip reset when pushing bfb
    echo "BOOT_RESET_SKIP 1" > ${rshim_node}/misc

    # Clear the current boot fifo
    clear_boot_fifo

    # Set SP2.BIT2=1
    sp2=`${BF_REG} $(basename ${rshim_node}) ${RSH_SCRATCHPAD2}.64 | awk '{print $3}'`
    sp2=$((sp2 | 4))
    ${BF_REG} $(basename ${rshim_node}) ${RSH_SCRATCHPAD2}.64 $sp2 >/dev/null

    # Set SWINT2.BIT2 for DPU mode
    if [ ${nic_mode} -eq 0 ]; then
      ${BF_REG} $(basename ${rshim_node}) ${RSH_SWINT}.64 0x4 >/dev/null
    fi
  fi

  if ! $sudo_prefix sh -c "cat ${bfb} ${cfg:+$cfg} ${rootfs:+${rootfs}} ${pv:+| ${pv} | cat -} > ${rshim_node}/boot"; then
    echo "Error: Failed to push boot stream via local rshim"
    return
  fi
  if [ $deferred -eq 1 ]; then
    echo "BOOT_RESET_SKIP 0" > ${rshim_node}/misc
  fi
}

# Push the boot stream to rshim via remote rshim with scp
#
# Global variables used
#   $bfb, $cfg, $rootfs, $pv, $ip, $rshim
push_boot_stream_via_remote_rshim_scp()
{
  # Push the boot stream to remote rshim via ssh copy
  echo "Pushing bfb${cfg:+ + cfg}${rootfs:+ + rootfs} to ${ip} via scp"
  if ! sh -c "cat ${bfb} ${cfg:+$cfg} ${rootfs:+${rootfs}} ${pv:+| ${pv} | cat -} | ssh root@$ip \"cat > ${rshim_node}/boot\""; then
    echo "Error: Failed to push boot stream via remote rshim with scp"
    return
  fi
}

# Push the boot stream to rshim via remote rshim with netcat
#
# Global variables used:
#   $bfb, $cfg, $rootfs, $pv, $ip, $port, $rshim_node, $reverse_nc
push_boot_stream_via_remote_rshim_nc()
{
  timeout=20   # in seconds

  data="${bfb} ${cfg:+$cfg} ${rootfs:+${rootfs}}"
  # Push the boot stream to remote rshim via netcat
  echo "Pushing $data to ${ip} via netcat $( [ "$reverse_nc" -eq 0 ] || echo '(in reverse mode)' )"

  if [ "$reverse_nc" -eq 1 ]; then
    # Remote as the netcat server and local as the client

    echo "Starting a netcat server on the remote host..."
    # We use nohup to keep the server running after the SSH session is closed.
    # We use dd instead of writing directly to the file to avoid the error of
    # "write: Interrupted system call"; The bs size doesn't matter.
    start_nc_server_cmd="nohup nc -l -p $port | dd bs=1M of=${rshim_node}/boot 2>/dev/null &"
    run_cmd_exit remote "$start_nc_server_cmd"
    sleep 3  # delay to make sure the server is ready
    wait_for_remote_process nc $timeout \
      "Error: Failed to start the remote netcat server"

    echo "Sending bitstream to a remote host with RSHIM..."
    nc_client_cmd="cat $data ${pv:+| ${pv} | cat -} | nc $ip $port"
    run_cmd_exit local "$nc_client_cmd"
  else
    # Local as the netcat server and remote as the client

    echo "Starting a netcat server on the local host..."
    start_nc_server_cmd="cat $data ${pv:+| ${pv} | cat -} | nc --send-only -l -p $port &"
    run_cmd_exit local "$start_nc_server_cmd"
    sleep 3  # delay to make sure the server is ready

    echo "Sending bitstream from remote to local host with RSHIM..."
    local_ip=$(get_local_ip)
    # must put remote nc in the background to avoid blocking the script
    nc_client_cmd="nohup nc $local_ip $port 2>/dev/null | dd bs=1M of=${rshim_node}/boot &>/dev/null"
    run_cmd_exit remote "$nc_client_cmd" &
    wait_for_remote_process nc $timeout \
      "Error: Failed to start the remote netcat server"
  fi
}

# Run a script remotely via SSH to forward data from a network receiver (netcat
# server or client) to the rshim device node. This separate script is needed
# for improved performance
run_pipe_to_rshim_script()
{
    # Execute script remotely via SSH
    # shellcheck disable=SC2087
    ssh root@$ip 'sh -s' << EOF
RSHIM_PIPE=${RSHIM_PIPE:-"/tmp/rshim_pipe"}
RSHIM_BOOT_NODE=${rshim_node:-"/dev/rshim0"}/boot
BLOCK_SIZE=2048000  # smaller block size performs worse

if [ -e "\$RSHIM_PIPE" ]; then
  rm \$RSHIM_PIPE
fi

mkfifo \$RSHIM_PIPE

if ! dd if=\$RSHIM_PIPE of=\$RSHIM_BOOT_NODE bs=\$BLOCK_SIZE; then
    echo "Error occurred in dd command"
    exit 1
fi
EOF
}

# Use SSH execution to check whether a process is running on the remote host
#
# $1: process name
# $2: timeout in seconds
# $3: custom error message (optional)
wait_for_remote_process()
{
  default_timeout=10
  local process=$1
  local timeout=${2:-$default_timeout}
  local error_msg="${3:-Error: Time out waiting for launching process $process}"

  local cmd="while true; do pgrep -x $process >/dev/null && break; sleep 1; done"
  local timeout_cmd="timeout $timeout sh -c \"$cmd\""

  run_cmd_exit remote "$timeout_cmd" "$error_msg"
}

# You can call execute_remote_script multiple times as needed in your script

# Push the boot stream to rshim via remote rshim with netcat and a persistent
# pipe
#
# Global variables used:
#   $bfb, $cfg, $rootfs, $pv, $ip, $port, $rshim_node,
#   $pid_wait_timeout, $RSHIM_PIPE, $PIPE_READER_LOG
push_boot_stream_via_remote_rshim_ncpipe()
{
  timeout=20   # in seconds
  data="${bfb} ${cfg:+$cfg} ${rootfs:+${rootfs}}"

  echo "Starting the remote pipe-to-rshim process..."
  run_pipe_to_rshim_script &
  wait_for_remote_process dd $timeout \
    "Error: Failed to start the remote pipe-to-rshim process"

  if [ "$reverse_nc" -eq 1 ]; then
    echo "Starting the remote netcat server"
    nc_server_cmd="nohup nc -l -p $port | dd bs=1M of=$RSHIM_PIPE 2>/dev/null &"
    run_cmd_exit remote "$nc_server_cmd"
    # It could be very slow to start the netcat server on the remtoe.
    wait_for_remote_process nc $timeout \
      "Error: Failed to start the remote netcat server"

    # Push the boot stream to remote rshim via netcat + persistent pipe
    echo "Pushing $data with nc + pipe to Remote"
    nc_client_cmd="cat $data ${pv:+| ${pv} | cat -} | nc $ip $port"
    run_cmd_exit local "$nc_client_cmd"
  else # reverse_nc
    # In reverse mode, the local host is the netcat server and the remote host
    # is the client.
    echo "Starting the local netcat server"
    nc_server_cmd="cat $data ${pv:+| ${pv} | cat -} | nc --send-only -l -p $port &"
    echo_dbg "Running command in local mode: $cmd"
    run_cmd_exit local "$nc_server_cmd"

    local_ip=$(get_local_ip)
    echo "Starting remote netcat client to get data"
    nc_client_cmd="nohup nc $local_ip $port > $RSHIM_PIPE 2>/dev/null"
    run_cmd_exit remote "$nc_client_cmd" &
    wait_for_remote_process nc $timeout \
      "Error: Failed to start the remote netcat server"
  fi
}

# Push the BFB stream to rshim
#
# Global variables used:
#  $mode, $remote_mode
push_boot_stream()
{
  if [ "$mode" == "local" ]; then
    push_boot_stream_via_local_rshim
  else
    if [ "$remote_mode" == "scp" ]; then
      push_boot_stream_via_remote_rshim_scp
    elif [ "$remote_mode" == "nc" ]; then
      push_boot_stream_via_remote_rshim_nc
    elif [ "$remote_mode" == "ncpipe" ]; then
      push_boot_stream_via_remote_rshim_ncpipe
    fi
  fi
}

# pcie_bd is needed by check_nic_mode and other places. Shall be called eary
check_pcie_bdf()
{
  local str

  [ "$mode" != "local" ] && return

  # Only needs to check for BF3.
  str=`cat ${rshim_node}/misc | grep DEV_INFO | grep BlueField-3`
  [ -z "$str" ] && return

  # Get PCIE BDF
  str=`cat ${rshim_node}/misc | grep DEV_NAME | awk '{print $2}'`
  str=${str:5}
  str=${str/.*/}
  pcie_bd="$str"
}

# Checks BF3 NIC_MODE
check_nic_mode()
{
  local str

  [ "$mode" != "local" ] && return

  # Only needs to check for BF3.
  str=`cat ${rshim_node}/misc | grep DEV_INFO | grep BlueField-3`
  [ -z "$str" ] && return

  num_ports=$(lspci -nn -s $pcie_bd | grep -v '\[0801\]' | wc -l || { echo "Failed to query PCIe ports for $pcie_bd"; echo 0; })
  if [ "$num_ports" -eq 2 ]; then
    [ $verbose -eq 1 ] && echo "Detected dual-port device: ${pcie_bd}.0 and ${pcie_bd}.1"
  fi

  # Check NIC mode
  str=`mlxconfig -d ${pcie_bd}.0 -e q INTERNAL_CPU_OFFLOAD_ENGINE 2>/dev/null | grep INTERNAL_CPU_OFFLOAD_ENGINE | awk '{print $(NF-1)}'`
  if [ ."$str" = ."DISABLED(1)" ] || grep -q "NIC mode" ${rshim_node}/misc; then
    echo "${rshim_node} (${pcie_bd}) is in NIC mode"
    nic_mode=1
  else
    nic_mode=0
  fi
}

# Wait for RSHIM to finish updating by monitoring keywords in the RSHIM log
#
# Global variables used:
#   $mode, $rshim_node, $remote_mode
wait_for_update_to_finish()
{
  # 'filter0' indicates bfb installation completion, thus CLEAR_ON_READ
  # can be disabled for next boot. 'filter' is related to specific mode
  # which might include extra configuration or booting, and is used as
  # the exit condition of the bfb-install script.
  local filter0 filter

  filter0="Rebooting\.\.\.|finished|DPU is ready|Linux up|CRITICAL ERROR"

  if [ $deferred -eq 0 ]; then
    filter0="$filter0|In Enhanced NIC mode"
    if [ $nic_mode -eq 1 ]; then
      filter="In Enhanced NIC mode"
    else
      filter="$filter0"
    fi
  else
    filter0="Runtime upgrade finished"
    filter="$filter0"
  fi

  echo "Collecting BlueField booting status. Press Ctrl+C to stop…"

  # Enable CLEAR_ON_READ, so rshim log will be cleared after read.
  if [ $clear_on_read -eq 1 ]; then
    run_cmd_exit $mode "echo 'CLEAR_ON_READ 1' > ${rshim_node}/misc"
  fi

  # Set display level to 2 to show more information
  run_cmd_exit $mode "echo 'DISPLAY_LEVEL 2' > ${rshim_node}/misc"

  # Create log file with date
  echo "# $(date)" > ${LOG_FILE}

  last=""
  finished=0
  while [ $finished -eq 0 ]; do
    last_len=${#last}
    cmd_get_log="cat ${rshim_node}/misc | sed -n '/^ INFO/,\$p'"
    cur=$(run_cmd_exit $mode "$cmd_get_log")
    cur_len=${#cur}

    sleep 1

    if echo ${cur} | grep -Ei "$filter" >/dev/null; then
      finished=1
    fi

    if echo ${cur} | grep -Ei "$filter0" >/dev/null; then
      # Disable CLEAR_ON_READ.
      run_cmd_exit $mode "echo 'CLEAR_ON_READ 0' > ${rshim_node}/misc"
    fi

    # Overwrite if current length smaller than previous length.
    if [ ${last_len} -eq 0 -o ${last_len} -gt ${cur_len} ]; then
        echo "${cur}" | sed '/^[[:space:]]*$/d' | tee -a ${LOG_FILE}
      last="${cur}"
      continue
    fi

    # Overwrite if first portion does not match.
    sub_cur=$(echo "${cur}" | dd bs=1 count=${last_len} 2>/dev/null)
    if [ "${sub_cur}" != "${last}" ]; then
      echo "${cur}" | sed '/^[[:space:]]*$/d' | tee -a ${LOG_FILE}
      last="${cur}"
      continue
    fi

    # Nothing if no update.
    if [ ${last_len} -eq ${cur_len} ]; then
      [ $finished -eq 0 ] && continue;
    fi

    # Print the diff.
    echo "${cur}" | dd bs=1 skip=${last_len} 2>/dev/null | \
      sed '/^[[:space:]]*$/d' | tee -a ${LOG_FILE}

    last="${cur}"
  done

  # Disable CLEAR_ON_READ.
  run_cmd_exit $mode "echo 'CLEAR_ON_READ 0' > ${rshim_node}/misc"
}

apply_chip_settings()
{
  local chip

  chip=$(run_cmd_exit $mode "cat ${rshim_node}/misc | grep DEV_INFO")
  chip=$(echo "${chip}" | awk '{print $2}')
  chip=${chip:0:11}

  if [ ."${chip}" == ."BlueField-1" -o ."${chip}" == ."BlueField-2" ]; then
    RSH_BOOT_FIFO_COUNT=0x00010488
    RSH_BOOT_FIFO_DATA=0x00010408
    RSH_SCRATCHPAD2=0x00010c28
    RSH_SWINT=0x00010318
    RSH_BREADCRUMB1=0x00010518
  fi
}

# Clean up function whenever the script exits
# shellcheck disable=SC2317
cleanup() {

  # Remove the temp directory.
  rm -rf $TMP_DIR

  # prevent cleanup from being called multiple times
  if [ "$cleanup_started" -eq 1 ]; then
    exit 1
  fi
  cleanup_started=1

  if [ "$?" -ne 0 ]; then
    echo "BlueField Update Failed"
  fi

  sleep 5

  clear_sp2_267

  # Kill all netcat related processes on both ends
  if [ $run_cmd_local_ready -eq 1 ]; then
    run_cmd local "pgrep -x nc >/dev/null && pgrep -x nc | xargs kill -9"
  fi
  if [ $run_cmd_remote_ready -eq 1 ]; then
    run_cmd remote "pgrep -x nc >/dev/null && pgrep -x nc | xargs kill -9"
    if [ $remote_mode == "nc" ] || [ $remote_mode == "ncpipe" ]; then
      run_cmd remote \
        "pgrep pipe_to_rshim >/dev/null && pgrep pipe_to_rshim | xargs kill -9"
      run_cmd remote "rm -f $RSHIM_PIPE"
    fi
  fi

  if [ $deferred -eq 1 ]; then
    # Reset to default state.
    echo "BOOT_RESET_SKIP 0" > ${rshim_node}/misc
  fi

  # Disable CLEAR_ON_READ.
  if [ $rshim_device_exists -eq 1 ]; then
    if [ $mode == "local" ] && [ $run_cmd_local_ready -eq 1 ]; then
      run_cmd_exit local "echo 'CLEAR_ON_READ 0' > ${rshim_node}/misc"
    fi
    if [ $mode == "remote" ] && [ $run_cmd_remote_ready -eq 1 ]; then
      run_cmd_exit remote "echo 'CLEAR_ON_READ 0' > ${rshim_node}/misc"
    fi
  fi

  # Restore the original binding states for PF0 and PF1
  if [ $nic_mode -eq 1 -a -n "${pcie_bd}" -a ${deferred} -eq 0 ]; then
    for i in 0 1; do
      if eval "[ \${pf${i}_bound} -eq 0 ]"; then
        [ $verbose -eq 1 ] && echo "Re-binding: skipping originally unbound pf${i} (${pcie_bd}.${i})"
        continue
      fi
      if [ ! -e /sys/bus/pci/drivers/mlx5_core/${pcie_bd}.${i} ]; then
        echo "Binding pf${i} (${pcie_bd}.${i})"
        run_cmd_exit local "echo ${pcie_bd}.${i} > /sys/bus/pci/drivers/mlx5_core/bind"
      fi
    done
  fi
}

# Main

default_remote_mode=scp
default_nc_port=9527    # default nc server port for nc* methods

bfb=
pldm=
cfg=
rootfs=
mode=local        # Values can be local or remote
remote_mode=      # Values can be scp, nc, or ncpipe
rshim=            # rshim device string, format [<ip>:<port>:]rshim<N>
deferred=0        # Values can be 0 or 1.
verbose=0         # Values can be 0 or 1.
reverse_nc=0      # Values can be 0 or 1.
clear_on_read=1   # Values can be 0 or 1.
num_bfb=0
num_rshim=0
max_bfb=1
max_rshim=1
apply_lfwp=0      # Values can be 0 or 1.

rshim_node=       # rshim device identifier, e.g. rshim0
ip=               # IP address for remote host
port=

cleanup_started=0
trap cleanup EXIT INT TERM

nic_mode=0     # Flag to indicate whether DPU in NIC mod or not
pcie_bd=""        # PCIE Bus-Device
pf0_bound=0       # PF0 is bound prior to the script run
pf1_bound=0       # PF1 is bound prior to the script run
rshim_device_exists=0

options=`getopt -n bfb-install -o a:b:c:f:dhkm:p:r:Ruv \
        -l apply-lfwp:,bfb:,config:,rootfs:,deferred,help,keep-log,remote-mode:,reverse-nc,rshim:,pldm:,runtime,verbose \
        -- "$@"`
if [ $? != 0 ]; then echo "Command line error" >&2; exit 1; fi
eval set -- $options
while [ "$1" != -- ]; do
  case $1 in
    --apply-lfwp|-a) shift; apply_lfwp=$1 ;;
    --bfb|-b) shift; bfb=$(readlink -f $1) num_bfb=$((num_bfb + 1));;
    --config|-c) shift; cfg=$1 ;;
    --deferred|-d) deferred=1 ;;
    --rootfs|-f) shift; rootfs=$1 ;;
    --help|-h) usage; exit 0 ;;
    --keep-log|-k) clear_on_read=0 ;;
    --pldm|-p) shift; pldm=$(readlink -f $1) ;;
    --remote-mode|-m) shift; remote_mode=$1 ;;
    --rshim|-r) shift; rshim=$1 num_rshim=$((num_rshim + 1));;
    --reverse-nc|-R) reverse_nc=1 ;;
    --runtime|-u) deferred=1 ;;
    --verbose|-v) verbose=1 ;;
    --) shift; break;;
    *) echo "Error: Invalid argument: $1" >&2; usage >&2; exit 1 ;;
  esac
  shift
done

# Parameter checks

if [ -z "${bfb}" -a -z "${pldm}" -a ${apply_lfwp} -eq 0 ]; then
  echo "Error: Need to provide either bfb or pldm file."
  usage >&2
  exit 1
fi

if [ -n "${bfb}" -a -n "${pldm}" ]; then
  echo "Error: Can't provide both bfb and pldm file."
  usage >&2
  exit 1
fi

# Check if bfb file exists.
if [ -n "${bfb}" -a ! -e "${bfb}" ]; then
  echo "Error: ${bfb} not found."
  exit 1
fi

# Check if bfb and rshim are set and non-empty
if [ -z "${rshim}" ]; then
  echo "Error: Need to provide rshim device name."
  usage >&2
  exit 1
fi

# Check if bfb and rshim options are valid or not
if [ ${num_bfb} -gt ${max_bfb} ]; then
  echo "Error: More than one bfb image provided"
  usage >&2
  exit 1
fi

if [ ${num_rshim} -gt ${max_rshim} ]; then
  echo "Error: More than one rshim device provided"
  usage >&2
  exit 1
fi

# Parse rshim for IP, optional port, and device identifier
if echo "$rshim" | grep -q ':'; then
  mode=remote
  remote_mode=${remote_mode:-$default_remote_mode}
  ip=$(echo "$rshim" | cut -d':' -f1 | tr -d '\n')

  # Attempt to extract a potential port number
  potential_port=$(echo "$rshim" | cut -s -d':' -f2)
  # Attempt to extract a potential rshim device identifier
  potential_rshim_node=$(echo "$rshim" | cut -s -d':' -f3)

  if [ -n "$potential_rshim_node" ]; then
    # If there's a third field, it's clearly the rshim device, and the second
    # field is the port
    port=$potential_port
    rshim_node=$potential_rshim_node
  else
    # If there's no third field, the second field could be either the port or
    # the rshim device
    if echo "$potential_port" | grep -qE '^[[:digit:]]+$'; then
      # If the second field is numeric, it's the port, and the rshim device is
      # missing
      port=$potential_port
      # This scenario implies a malformed rshim argument as the rshim device
      # identifier is missing
      echo "Error: Missing rshim device identifier." >&2
      usage >&2
      exit 1
    else
      # The second field is not numeric, so it's the rshim device
      rshim_node=$potential_port
    fi
  fi
else
  # Local mode, rshim_node is directly the value of rshim
  rshim_node=$rshim

  # Adjust log file to be per rshim
  LOG_FILE=${LOG_FILE%.*}-$(basename $rshim_node).log
fi

# We don't allow remote modes for local rshim
if [ $mode == "local" ] && [ -n "$remote_mode" ]; then
  echo "Error: Remote mode is not supported for local rshim."
  exit 1
fi

if [ $mode == "remote" ] ; then
  if [ $deferred -eq 1 ]; then
    echo "Error: deferred upgrade is only supported for local rshim."
    exit 1
  fi

  # convert potential host name to IP address
  ip=$(getent ahosts $ip | awk '{print $1}' | head -n 1)

  # We don't allow localhost for remote modes
  if [ $ip == "127.0.0.1" ]; then
    echo "Error: localhost is not supported for remote mode."
    exit 1
  fi

  # Check allowed remote modes
  if [ $remote_mode == "scp" ]; then
    # We don't support port selection for scp mode
    if [ -n "$port" ]; then
      echo "Error: Port selection is not supported for scp mode."
      usage >&2
      exit 1
    fi
  elif [ $remote_mode == "nc" ] || [ $remote_mode == "ncpipe" ]; then
    port=${port:-$default_nc_port}
    if ! echo "$port" | grep -qE '^[0-9]+$'; then
      echo "Error: Invalid port number: $port" >&2
      usage >&2
      exit 1
    fi
  else
    echo "Error: Invalid remote mode: $remote_mode"
    usage >&2
    exit 1
  fi
fi

# Check if rshim_node starts with "/" and add "/dev/" if not
if [ ."$(echo "${rshim_node}" | cut -c1-1)" != ."/" ]; then
  rshim_node="/dev/${rshim_node}"
fi

if [ $verbose -eq 1 ]; then
  echo "Updating BlueField with $mode RSHIM"
  echo "  BFB file: $bfb"
  [ -n "$cfg" ] && echo "  Config File:: $cfg"
  [ -n "$rootfs" ] && echo "  Rootfs File: $rootfs"
  if [ "$mode" = "remote" ]; then
    echo "  Remote Update Mode: $remote_mode"
    echo "  Remote Host IP: $ip"
    if [ "$remote_mode" = "nc" ] || [ "$remote_mode" = "ncpipe" ]; then
      [ -n "$port" ] && echo "  Remote port: $port"
      [ "$reverse_nc" -eq 1 ] && echo "  Using reverse netcat mode"
    fi
  fi
  echo "  RSHIM Device Node: $rshim_node"
fi

# Root access check.
check_root_cmd="[ \$(id -u) -eq 0 ]"
echo "Checking if local host has root access..."
if ! eval "$check_root_cmd"; then
  echo "  Warning: No host root access. Trying sudo"
  sudo_prefix="sudo"
fi

# rshim is ready to use 'run_cmd_exit local xxx'.
run_cmd_local_ready=1

# Setup checks

check_pcie_bdf

# Check PLDM and convert it into BFB.
if [ -n "${pldm}" ]; then
  if [ $mode == "remote" ] ; then
    echo "Error: pldm is only for local rshim."
    exit 1
  fi

  if [ ! -e "${pldm}" ]; then
    echo "Error: ${pldm} not found."
    exit 1
  fi

  if [ ! -d "${TMP_DIR}" ]; then
    echo "Error: TMP_DIR not found."
    exit 1
  fi

  # PLDM automatically indicate deferred upgrade.
  deferred=1

  pldm_nicfw=""
  pldm_bfb=""
  mkdir ${TMP_DIR}/pldm
  fwpkg_unpack.py --unpack --outdir ${TMP_DIR}/pldm ${pldm}
  for i in ${TMP_DIR}/pldm/*.bin; do
    if [ ! -e "${i}" ]; then
      echo "Error: unable to unpack ${pldm}."
      exit 1
    fi

    sig=$(head -c 4 < ${i})

    if [ ."${sig:0:2}" = ."Bf" ]; then
      pldm_bfb="${i}"
    elif [ ."${sig}" = ."MTFW" ]; then
      pldm_nicfw="${i}"
    else
      printf "\\x4d\\x54\\x46\\x57\\xab\\xcd\\xef\\x00\\xfa\\xde\\x12\\x34\\x56\\x78\\xde\\xad" \
        > ${TMP_DIR}/pldm/nicfw_header
      dd if="${i}" of=${TMP_DIR}/pldm/nicfw_body bs=16 skip=1
      cat ${TMP_DIR}/pldm/nicfw_header ${TMP_DIR}/pldm/nicfw_body > ${TMP_DIR}/pldm/nicfw.bin
      pldm_nicfw=${TMP_DIR}/pldm/nicfw.bin
    fi
  done

  if [ -z "${pldm_nicfw}" -a -z "${pldm_bfb}" ]; then
    echo "Error: unable to find bfb or nicfw in ${pldm}."
    exit 1
  fi

  if ! mlx-mkbfb ${pldm_nicfw:+--nicfw ${pldm_nicfw}} ${cfg:+--boot-args ${cfg}} ${pldm_bfb} ${TMP_DIR}/pldm/pldm.bfb; then
    echo "Error: unable to create bfb from pldm"
    exit 1
  fi

  pldm=""
  bfb="${TMP_DIR}/pldm/pldm.bfb"
elif [ ${deferred} -eq 1 -a -e "${bfb}" ]; then
  # Convert bundle BFB to flat BFB if needed.
  # This conversion is only supported on PCIe host.
  is_bundle=$(mlx-mkbfb -d "${bfb}" | grep "In-memory filesystem")
  if [ -n "${is_bundle}" -a -n "$pcie_bd" ]; then
    echo "Convert $(basename "${bfb}") to flat format for deferred upgrade"
    if ! which flint &> /dev/null; then
      echo "Error: flint not found."
      exit 1
    fi
    psid=$(flint -d "$pcie_bd".0 q | grep PSID | awk '{print $2}')
    if [ -z "${psid}" ]; then
      echo "Error: failed to get PSID."
      exit 1
    fi
    mkdir ${TMP_DIR}/bfb
    bfb-tool repack --bfb "${bfb}" --psid ${psid} \
      --output-dir ${TMP_DIR}/bfb --output-format flat \
      --output-bfb flat.bfb
    if [ $? -ne 0 ]; then
        echo "Error: Failed to create BFB in flat format"
        exit 1
    fi
    bfb=$(basename "${bfb}")
    bfb=${bfb%.*}
    bfb_path=${TMP_DIR}/bfb/"${bfb}"/${psid}
    bfb="${bfb_path}"/flat.bfb
    if [ ! -e "${bfb}" ]; then
        echo "Error: ${bfb} not found"
        exit 1
    fi

    # Replace config file if provided.
    if [ -n "${cfg}" -a -e "${cfg}" ]; then
      mlx-mkbfb --boot-args ${cfg} ${bfb} "${bfb_path}"/flat-cfg.bfb
      bfb="${bfb_path}"/flat-cfg.bfb
    fi
  else
    mkdir ${TMP_DIR}/bfb
    bfb_path=${TMP_DIR}/bfb
    # Replace config file if provided.
    if [ -n "${cfg}" -a -e "${cfg}" ]; then
      mlx-mkbfb --boot-args ${cfg} ${bfb} "${bfb_path}"/flat-cfg.bfb
      bfb="${bfb_path}"/flat-cfg.bfb
    fi
  fi
fi

# Check again if bfb file exists (if not activate-only).
if [ ! -e "${bfb}" -a ${apply_lfwp} -eq 0 ]; then
  echo "Error: ${bfb} not found."
  exit 1
fi

# Check if rootfs exists if set
if [ -n "${rootfs}" ] && [ ! -e "${rootfs}" ]; then
  echo "Error: ${rootfs} not found."
  exit 1
fi

# Check if cfg exists if set
if [ -n "${cfg}" ] && [ ! -e "${cfg}" ]; then
  echo "Error: ${cfg} not found."
  exit 1
fi

rshim_check_cmd="[ -e ${rshim_node}/boot ]"

if [ $mode == "local" ]; then
  run_cmd_exit local "$check_root_cmd" \
    "Error: current login does not have sudo"

  echo "Checking if rshim driver is running locally..."
  run_cmd_exit local "$rshim_check_cmd" \
    "Error: rshim driver not found at $rshim"
  rshim_device_exists=1
fi

if [ $mode == "remote" ]; then
  echo "Checking if remote host is reachable..."
  ping_cmd="ping -c 1 $ip >/dev/null 2>&1"
  run_cmd_exit local "$ping_cmd"

  echo "Checking if Remote has SSH server running..."
  run_cmd_exit local "nc -z $ip 22" \
    "Error: Remote does not have SSH server running"

  echo "Checking if Remote has password-less root SSH access..."
  if ! ssh -o BatchMode=yes -o ConnectTimeout=5 root@$ip "exit"; then
    echo "Error: Remote does not have password-less (public key authentication) root SSH access"
    exit 1
  fi

  run_cmd_remote_ready=1

  echo "Checking if rshim driver is running remotely..."
  run_cmd_exit remote "$rshim_check_cmd" \
    "Error: remote rshim driver not found"
  rshim_device_exists=1

  echo "Lowering the priority of the remote rshim process..."
  run_cmd_exit remote "renice -n 19 -p \$(pgrep rshim)"  \
    "Error: Failed to lower the priority of the remote rshim process"

  if [ $remote_mode == "nc" ] || [ $remote_mode == "ncpipe" ]; then
    echo "Checking if local netcat is installed..."
    run_cmd_exit local "command -v nc > /dev/null" \
      "Error in $mode mode: Netcat is not installed locally"

    echo "Checking if remote netcat is installed..."
    run_cmd_exit remote "command -v nc > /dev/null" \
      "Error in $mode mode: Netcat is not installed remotely"

    # Try to test-connect the netcat port to see if it's available
    if [ $reverse_nc -eq 1 ]; then
      echo "Checking if remote netcat port $port is available..."
      run_cmd_exit remote "! nc -z $ip $port" \
        "Error: remote netcat port $port is not available"
    else
      echo "Checking if local netcat port $port is available..."
      run_cmd_exit local "! nc -z localhost $port" \
        "Error: local netcat port $port is not available"
    fi
  fi
fi

# Check the pv tool.
pv=$(which pv 2>/dev/null)
if [ -z "${pv}" ]; then
  echo "Warn: 'pv' command not found. Continue without showing BFB progress."
fi

# Check BF chip version and adjust register offsets.
apply_chip_settings

# Check NIC mode and unbind mlx5_core driver in NIC mode.
check_nic_mode

# clear SP2 BITs to handle the case when ACPI events have been triggered before.
clear_sp2_267

if [ ${nic_mode} -eq 1 -a -n "${pcie_bd}" -a ${deferred} -eq 0 ]; then
  # Set BREADCRUMB.BIT32 to indicate NIC mode.
  breadcrumb1=$(${BF_REG} $(basename ${rshim_node}) ${RSH_BREADCRUMB1}.64 | awk '{print $3}')
  breadcrumb1=$((breadcrumb1 | (0x1 << 32)))
  breadcrumb1=$(printf "0x%x\n" $breadcrumb1)
  ${BF_REG} $(basename ${rshim_node}) ${RSH_BREADCRUMB1}.64 ${breadcrumb1} >/dev/null

  for i in 0 1; do
    if [[ ! -e /sys/bus/pci/drivers/mlx5_core/${pcie_bd}.${i} ]]; then
      [ ${verbose} -eq 1 ] && echo "Unbinding: Skipping originally unbound pf${i} (${pcie_bd}.${i})"
      continue
    fi
    eval "pf${i}_bound=1"
    echo "Unbinding pf${i} (${pcie_bd}.${i})"
    run_cmd_exit local "echo ${pcie_bd}.${i} > /sys/bus/pci/drivers/mlx5_core/unbind"
  done
fi

# Reactivate NIC_FW if deferred.
if [ -n "${pcie_bd}" -a ${deferred} -eq 1 ]; then
  if which flint &> /dev/null; then
    # Suppress errors if already applied.
    flint -d ${pcie_bd}.0 ir >&/dev/null
  else
    echo "Flint not found. Skip NIC_FW reactivation."
  fi
fi

# Push BFB and wait for result.
if [ -e "${bfb}" ]; then
  push_boot_stream
  wait_for_update_to_finish
fi

# Got here after wait_for_update_to_finish() returns from polling. The transfer and 
# verify is done.
 
if [ ${deferred} -eq 1 ]; then
  # Note: OS bf-upgrade script will wait and check SP2.BITS right after successful
<<<<<<< HEAD
  #       upgrade/staging.
=======
  #       upgrade/staging. No need to trigger ACPI. This also solves an issue that
  #       ActivationFirmware event will not have bfb and the associated bf.cfg for
  #       BMC credentialt.
>>>>>>> 935122c3

  sp2=`${BF_REG} $(basename ${rshim_node}) ${RSH_SCRATCHPAD2}.64 | awk '{print $3}'`

  # Note: check SP2.BIT11|12 for success: 10b. Send Activation only it's a success.
  if [ $((sp2 & 6144)) -eq 4096 ]; then
    # Set SP2.BIT6=1 to issue PLDM ActivateFirmware command that activate new images 
    # after reboot
<<<<<<< HEAD
    echo "Send ActivateFirmware"
=======
>>>>>>> 935122c3
    sp2=$((sp2 | 64))
    ${BF_REG} $(basename ${rshim_node}) ${RSH_SCRATCHPAD2}.64 $sp2 >/dev/null
    # set SWINT2 for DPU mode
    if [ ${nic_mode} -eq 0 ]; then
      ${BF_REG} $(basename ${rshim_node}) ${RSH_SWINT}.64 0x4 >/dev/null
    fi
  else
    echo "Transfer/Verify failed"
  fi
fi

# LFWP activation(reset) on PCIe host.
if [ ${apply_lfwp} -eq 1 ]; then
  if [ -z "${pcie_bd}" ]; then
    echo "ERROR: Failed to activate LFWP, PCIe device not found."
    exit 1
  fi

  if ! which mlxfwreset &> /dev/null; then
    echo "ERROR: Failed to activate LFWP, mlxfwreset not found."
    exit 1
  fi

  # Best-effort to check and apply L0 reset.
  if (mlxfwreset -d ${pcie_bd}.0 q | grep live-Patch | grep -qw "\-Supported"); then
    echo "Live Patch NIC Firmware reset is supported."
    msg=$(mlxfwreset -d ${pcie_bd}.0 -y -l 0 r 2>&1)
    if [ $? -ne 0 ]; then
      echo "ERROR: Live Patch NIC Firmware reset failed. $msg"
    else
      echo "Live Patch NIC Firmware reset done"
    fi
  else
    echo "Live Patch NIC Firmware reset not supported."
  fi
fi

if [ ${deferred} -eq 1 ]; then
  sleep 5

  end=$((SECONDS + 60))

  while [ $SECONDS -lt $end ]; do
    if [ $((sp2 & 6144)) -eq 4096 ]; then
      # 10b
      echo "ActivateFirmware Succeeded"
      break
    else if [ $((sp2 & 6144)) -eq 6144 ]; then
      # 11b
      echo "ActivateFirmware Failed"
      break
    else if [ $((sp2 & 6144)) -eq 0 ]; then
      # idle
      break
    fi
    sleep 1
  done
fi

echo "Upgrade Finished"<|MERGE_RESOLUTION|>--- conflicted
+++ resolved
@@ -1081,24 +1081,13 @@
  
 if [ ${deferred} -eq 1 ]; then
   # Note: OS bf-upgrade script will wait and check SP2.BITS right after successful
-<<<<<<< HEAD
   #       upgrade/staging.
-=======
-  #       upgrade/staging. No need to trigger ACPI. This also solves an issue that
-  #       ActivationFirmware event will not have bfb and the associated bf.cfg for
-  #       BMC credentialt.
->>>>>>> 935122c3
-
   sp2=`${BF_REG} $(basename ${rshim_node}) ${RSH_SCRATCHPAD2}.64 | awk '{print $3}'`
 
   # Note: check SP2.BIT11|12 for success: 10b. Send Activation only it's a success.
   if [ $((sp2 & 6144)) -eq 4096 ]; then
     # Set SP2.BIT6=1 to issue PLDM ActivateFirmware command that activate new images 
     # after reboot
-<<<<<<< HEAD
-    echo "Send ActivateFirmware"
-=======
->>>>>>> 935122c3
     sp2=$((sp2 | 64))
     ${BF_REG} $(basename ${rshim_node}) ${RSH_SCRATCHPAD2}.64 $sp2 >/dev/null
     # set SWINT2 for DPU mode
