--- conflicted
+++ resolved
@@ -1072,20 +1072,24 @@
   wait_for_update_to_finish
 fi
 
+# Got here after wait_for_update_to_finish() returns from polling. The transfer and verify
+# is done.
+ 
 if [ ${deferred} -eq 1 ]; then
 # Set SP2.BIT6=1 to issue PLDM ActivateFirmware command that activate new images after reboot
-#  Note: OS bf-upgrade script will wait and check SP2.BITS right after successful
-#        upgrade/staging. No need to trigger ACPI. This also solves an issue that
-#        ActivationFirmware event will not have bfb and the associated bf.cfg for
-#        BMC credentialt.
+# Note: OS bf-upgrade script will wait and check SP2.BITS right after successful
+#       upgrade/staging. No need to trigger ACPI. This also solves an issue that
+#       ActivationFirmware event will not have bfb and the associated bf.cfg for
+#       BMC credentialt.
 
   echo "Send ActivateFirmware"
   sp2=`${BF_REG} $(basename ${rshim_node}) ${RSH_SCRATCHPAD2}.64 | awk '{print $3}'`
-  sp2=$((sp2 | 64))
-<<<<<<< HEAD
-  ${BF_REG} $(basename ${rshim_node}) ${RSH_SCRATCHPAD2}.64 $sp2 >/dev/null
-=======
->>>>>>> a31a1df1
+
+# Note: check SP2.BIT11|12 for success: 10b. Send Activation only it's a success.
+  if [ $((sp2 & 6144)) -eq 4096 ]; then
+    sp2=$((sp2 | 64))
+    ${BF_REG} $(basename ${rshim_node}) ${RSH_SCRATCHPAD2}.64 $sp2 >/dev/null
+  fi
 fi
 
 # LFWP activation(reset) on PCIe host.
@@ -1114,5 +1118,13 @@
   fi
 fi
 
+if [ ${deferred} -eq 1 ]; then
+  sleep 5
+  if [ $((sp2 & 6144)) -eq 4096 ]; then
+    echo "ActivateFirmware Succeeded"
+  else
+    echo "ActivateFirmware Failed"
+  fi
+fi
 
 echo "Upgrade Finished"