                  BlueField Rshim Host Driver

The rshim driver provides a way to access the rshim resources on the BlueField
target from external host machine. The current version implements device files
for boot image push and virtual console access. It also creates virtual network
interface to connect to the BlueField target and provides a way to access
internal rshim registers.

*) Build

  Linux:

  Make sure autoconf/automake tools are available. Run ./bootstrap.sh for the
  first time to generate the configure file. Then run ./configure and make to
  generate the bfrshim and 'make install' to install it.

  FreeBSD:

  Require FreeBSD 12.0+ with packages autoconf, automake, gmake, libepoll-shim,
  libpciaccess, libpci, pkgconf.

  Follow the same steps as build in Linux, or use 'gmake -f Makefile.freebsd'
  to build it. Use 'gmake install' to install it.

*) Usage

bfrshim -h
syntax: bfrshim [--help|-h] [--backend|-b usb|pcie|pcie_lf]
                [--device|-d device-name] [--foreground|-f]
                [--debug-level|-l <0~4>]

*) Device Files

  Each rshim target will create a directory /dev/rshim\<N\>/ with the
  following files. \<N\> is the device id, which could be 0, 1, etc.

  - /dev/rshim\<N\>/boot
  
  Boot device file used to push boot stream to the ARM side, for example,
  
    cat install.bfb > /dev/rshim<N>/boot

  - /dev/rshim\<N\>/console
  
  Console device, which can be used by console tools to connect to the ARM side,
  such as
  
    screen /dev/rshim<N>/console

  - /dev/rshim\<N\>/rshim
  
  Device file used to access rshim register space. When reading / writing to
  this file, encode the offset as "((rshim_channel << 16) | register_offset)".

  - /dev/rshim\<N\>/misc:
  
  Key/Value pairs used to read/write misc information. For example,

    cat /dev/rshim<N>/misc
<<<<<<< HEAD
      BOOT_MODE 1                   # eMMC boot mode (0:USB/PCIe, 1: eMMC)
      SW_RESET  0                   # Set to 1 to initiate SW RESET
      DEV_NAME  rshim_usb           # Backend driver name (display-only)
=======
      DISPLAY_LEVEL   0 (0:basic, 1:advanced, 2:log)
      BOOT_MODE       1 (0:rshim, 1:emmc, 2:emmc-boot-swap)
      BOOT_TIMEOUT    100 (seconds)
      SW_RESET        0 (1: reset)
      DEV_NAME        usb-3.3
>>>>>>> 07ca2a36

  Set display level to advanced will show more information.

    echo "DISPLAY_LEVEL 1" > cat /dev/rshim<N>/misc
    
    cat /dev/rshim<N>/misc
      ...
      PEER_MAC  00:1a:ca:ff:ff:01   # Target-side MAC address
      PXE_ID    0x01020304          # PXE DHCP-client-identifier

    The 'PEER_MAC' attribute can be used to display/set the target-side MAC
    address of the rshim network interface. It works when the target-side is in
    UEFI BootManager or in Linux where the tmfifo has been loaded. The new MAC
    address will take effect in next boot.

  Initiate a SW reset.
    
    echo "SW_RESET 1" > /dev/rshim<N>/misc

*) Multiple Boards Support

  Multiple boards could connect to the same host machine. Each of them has its
  own device directory /dev/rshim<N>. Below are some guidelines how to set up
  rshim networking properly in such case.

  - The host rshim network interface should have different MAC address and IP
    address, which can be configured with ifconfig like below or save it in
    configuration.
    
      `ifconfig tmfifo_net0 192.168.100.2/24 hw ether 02:02:02:02:02:02`

  - The ARM side tmfifo interface should have unique MAC and IP as well, which
    can be done in the console.

*) How to change the MAC address of the ARM side interface to be persistent

  Below is an example to change the MAC address from 00:1a:ca:ff:ff:01 to
  00:1a:ca:ff:ff:10.

  Turning on the 'rshim_adv_cfg' flag.
  
  cat /dev/rshim\<N\>/misc
  
    ...
    PEER_MAC  00:1a:ca:ff:ff:01   # This is the current configured MAC address
    ...
    
  echo "PEER_MAC 00:1a:ca:ff:ff:10" > /dev/rshim\<N\>/misc<|MERGE_RESOLUTION|>--- conflicted
+++ resolved
@@ -57,17 +57,11 @@
   Key/Value pairs used to read/write misc information. For example,
 
     cat /dev/rshim<N>/misc
-<<<<<<< HEAD
-      BOOT_MODE 1                   # eMMC boot mode (0:USB/PCIe, 1: eMMC)
-      SW_RESET  0                   # Set to 1 to initiate SW RESET
-      DEV_NAME  rshim_usb           # Backend driver name (display-only)
-=======
       DISPLAY_LEVEL   0 (0:basic, 1:advanced, 2:log)
       BOOT_MODE       1 (0:rshim, 1:emmc, 2:emmc-boot-swap)
       BOOT_TIMEOUT    100 (seconds)
       SW_RESET        0 (1: reset)
       DEV_NAME        usb-3.3
->>>>>>> 07ca2a36
 
   Set display level to advanced will show more information.
 
